--- conflicted
+++ resolved
@@ -12,20 +12,15 @@
 import org.neo4j.shell.parser.ShellStatementParser;
 
 import javax.annotation.Nonnull;
-<<<<<<< HEAD
 import java.io.BufferedInputStream;
 import java.io.File;
 import java.io.FileInputStream;
 import java.io.FileNotFoundException;
 import java.io.IOException;
 import java.io.InputStream;
-=======
-import java.io.File;
 import java.io.FileOutputStream;
-import java.io.IOException;
 import java.io.OutputStream;
 import java.nio.charset.Charset;
->>>>>>> 0903d495
 
 import static org.fusesource.jansi.internal.CLibrary.STDIN_FILENO;
 import static org.fusesource.jansi.internal.CLibrary.STDOUT_FILENO;
@@ -133,20 +128,18 @@
         }
     }
 
-<<<<<<< HEAD
     /**
      * If an input file has been defined use that, otherwise use STDIN
      * @throws FileNotFoundException if the provided input file doesn't exist
      */
-    static InputStream getInputStream(CliArgs cliArgs) throws FileNotFoundException
-    {
-        if ( cliArgs.getInputFilename() == null)
-        {
+    static InputStream getInputStream(CliArgs cliArgs) throws FileNotFoundException {
+        if (cliArgs.getInputFilename() == null) {
             return System.in;
         } else {
-            return new BufferedInputStream( new FileInputStream( new File(cliArgs.getInputFilename()) ));
+            return new BufferedInputStream(new FileInputStream(new File(cliArgs.getInputFilename())));
         }
-=======
+    }
+
     static OutputStream getOutputStreamForInteractivePrompt() {
         if (isWindows()) {
             // Output will never be a TTY on windows and it isatty seems to be able to block forever on Windows so avoid
@@ -170,6 +163,5 @@
             }
         }
         return new NullOutputStream();
->>>>>>> 0903d495
     }
 }