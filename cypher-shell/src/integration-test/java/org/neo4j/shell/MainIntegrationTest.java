package org.neo4j.shell;

<<<<<<< HEAD
import org.junit.Ignore;
import org.junit.Rule;
=======
import org.junit.Before;
>>>>>>> 4e94b2ee
import org.junit.Test;
import org.junit.rules.ExpectedException;

import java.io.ByteArrayInputStream;
import java.io.ByteArrayOutputStream;
import java.io.InputStream;
import java.io.PrintStream;

import org.neo4j.driver.exceptions.ServiceUnavailableException;
import org.neo4j.shell.cli.CliArgs;
import org.neo4j.shell.log.AnsiLogger;
import org.neo4j.shell.log.Logger;
import org.neo4j.shell.prettyprint.PrettyConfig;

import static org.junit.Assert.assertEquals;
import static org.junit.Assert.assertTrue;

public class MainIntegrationTest
{

    private static class ShellAndConnection
    {
        CypherShell shell;
        ConnectionConfig connectionConfig;

        ShellAndConnection( CypherShell shell, ConnectionConfig connectionConfig )
        {
            this.shell = shell;
            this.connectionConfig = connectionConfig;
        }
    }

    @Rule
    public final ExpectedException exception = ExpectedException.none();

<<<<<<< HEAD
    @Test
    public void connectInteractivelyPromptOnWrongAuthentication() throws Exception
    {
        // given
        ByteArrayOutputStream baos = new ByteArrayOutputStream();
        Main main = getMain( baos );
=======
    private String inputString = String.format( "neo4j%nneo%n" );
    private ByteArrayOutputStream baos;
    private ConnectionConfig connectionConfig;
    private CypherShell shell;
    private Main main;

    @Before
    public void setup() {
        // given
        InputStream inputStream = new ByteArrayInputStream( inputString.getBytes() );

        baos = new ByteArrayOutputStream();
        PrintStream ps = new PrintStream( baos );

        main = new Main( inputStream, ps );
>>>>>>> 4e94b2ee

        CliArgs cliArgs = new CliArgs();
        cliArgs.setUsername( "", "" );
        cliArgs.setPassword( "", "" );

<<<<<<< HEAD
        ShellAndConnection sac = getShell( cliArgs );
        CypherShell shell = sac.shell;
        ConnectionConfig connectionConfig = sac.connectionConfig;
=======
        Logger logger = new AnsiLogger(cliArgs.getDebugMode());
        PrettyConfig prettyConfig = new PrettyConfig(cliArgs);
        connectionConfig = new ConnectionConfig(
                cliArgs.getScheme(),
                cliArgs.getHost(),
                cliArgs.getPort(),
                cliArgs.getUsername(),
                cliArgs.getPassword(),
                cliArgs.getEncryption());

        shell = new CypherShell(logger, prettyConfig);
    }
>>>>>>> 4e94b2ee


    @Test
    public void promptsOnWrongAuthenticationIfInteractive() throws Exception {
        // when
        assertEquals( "", connectionConfig.username() );
        assertEquals( "", connectionConfig.password() );

<<<<<<< HEAD
        main.connectMaybeInteractively( shell, connectionConfig, true );
=======
        main.connectMaybeInteractively(shell, connectionConfig, true, true);
>>>>>>> 4e94b2ee

        // then
        // should be connected
        assertTrue( shell.isConnected() );
        // should have prompted and set the username and password
        assertEquals( "neo4j", connectionConfig.username() );
        assertEquals( "neo", connectionConfig.password() );

        String out = baos.toString();
        assertEquals( String.format( "username: neo4j%npassword: ***%n" ), out );
    }

    @Test
<<<<<<< HEAD
    public void wrongPortWithBolt() throws Exception
    {
        // given
        Main main = getMain( new ByteArrayOutputStream() );

        CliArgs cliArgs = new CliArgs();
        cliArgs.setScheme( "bolt://", "" );
        cliArgs.setPort( 1234 );

        ShellAndConnection sac = getShell( cliArgs );
        CypherShell shell = sac.shell;
        ConnectionConfig connectionConfig = sac.connectionConfig;

        exception.expect( ServiceUnavailableException.class );
        exception.expectMessage( "Unable to connect to localhost:1234, ensure the database is running and that there is a working network connection to it" );
        main.connectMaybeInteractively( shell, connectionConfig, true );
    }

    @Test
    public void wrongPortWithNeo4j() throws Exception
    {
        // given
        Main main = getMain( new ByteArrayOutputStream() );

        CliArgs cliArgs = new CliArgs();
        cliArgs.setScheme( "neo4j://", "" );
        cliArgs.setPort( 1234 );

        ShellAndConnection sac = getShell( cliArgs );
        CypherShell shell = sac.shell;
        ConnectionConfig connectionConfig = sac.connectionConfig;

        exception.expect( ServiceUnavailableException.class );
        exception.expectMessage( "Unable to connect to database, ensure the database is running and that there is a working network connection to it" );
        main.connectMaybeInteractively( shell, connectionConfig, true );
    }

    private Main getMain( ByteArrayOutputStream baos )
    {
        // what the user inputs when prompted
        String inputString = String.format( "neo4j%nneo%n" );
        InputStream inputStream = new ByteArrayInputStream( inputString.getBytes() );

        PrintStream ps = new PrintStream( baos );

        return new Main( inputStream, ps );
    }

    private ShellAndConnection getShell( CliArgs cliArgs )
    {
        Logger logger = new AnsiLogger( cliArgs.getDebugMode() );
        PrettyConfig prettyConfig = new PrettyConfig( cliArgs );
        ConnectionConfig connectionConfig = new ConnectionConfig(
                cliArgs.getScheme(),
                cliArgs.getHost(),
                cliArgs.getPort(),
                cliArgs.getUsername(),
                cliArgs.getPassword(),
                cliArgs.getEncryption(),
                cliArgs.getDatabase() );

        return new ShellAndConnection( new CypherShell( logger, prettyConfig, true ), connectionConfig );
=======
    public void promptsSilentlyOnWrongAuthenticationIfOutputRedirected() throws Exception {
        // when
        assertEquals("", connectionConfig.username());
        assertEquals("", connectionConfig.password());

        main.connectMaybeInteractively(shell, connectionConfig, true, false);

        // then
        // should be connected
        assertTrue(shell.isConnected());
        // should have prompted silently and set the username and password
        assertEquals("neo4j", connectionConfig.username());
        assertEquals("neo", connectionConfig.password());

        String out = baos.toString();
        assertEquals( "", out );
>>>>>>> 4e94b2ee
    }
}<|MERGE_RESOLUTION|>--- conflicted
+++ resolved
@@ -1,11 +1,7 @@
 package org.neo4j.shell;
 
-<<<<<<< HEAD
-import org.junit.Ignore;
+import org.junit.Before;
 import org.junit.Rule;
-=======
-import org.junit.Before;
->>>>>>> 4e94b2ee
 import org.junit.Test;
 import org.junit.rules.ExpectedException;
 
@@ -40,15 +36,6 @@
 
     @Rule
     public final ExpectedException exception = ExpectedException.none();
-
-<<<<<<< HEAD
-    @Test
-    public void connectInteractivelyPromptOnWrongAuthentication() throws Exception
-    {
-        // given
-        ByteArrayOutputStream baos = new ByteArrayOutputStream();
-        Main main = getMain( baos );
-=======
     private String inputString = String.format( "neo4j%nneo%n" );
     private ByteArrayOutputStream baos;
     private ConnectionConfig connectionConfig;
@@ -64,62 +51,58 @@
         PrintStream ps = new PrintStream( baos );
 
         main = new Main( inputStream, ps );
->>>>>>> 4e94b2ee
 
         CliArgs cliArgs = new CliArgs();
-        cliArgs.setUsername( "", "" );
+        cliArgs.setUsername("", "");
         cliArgs.setPassword( "", "" );
 
-<<<<<<< HEAD
         ShellAndConnection sac = getShell( cliArgs );
-        CypherShell shell = sac.shell;
-        ConnectionConfig connectionConfig = sac.connectionConfig;
-=======
-        Logger logger = new AnsiLogger(cliArgs.getDebugMode());
-        PrettyConfig prettyConfig = new PrettyConfig(cliArgs);
-        connectionConfig = new ConnectionConfig(
-                cliArgs.getScheme(),
-                cliArgs.getHost(),
-                cliArgs.getPort(),
-                cliArgs.getUsername(),
-                cliArgs.getPassword(),
-                cliArgs.getEncryption());
-
-        shell = new CypherShell(logger, prettyConfig);
+        shell = sac.shell;
+        connectionConfig = sac.connectionConfig;
     }
->>>>>>> 4e94b2ee
-
 
     @Test
     public void promptsOnWrongAuthenticationIfInteractive() throws Exception {
         // when
-        assertEquals( "", connectionConfig.username() );
-        assertEquals( "", connectionConfig.password() );
+        assertEquals("", connectionConfig.username());
+        assertEquals("", connectionConfig.password());
 
-<<<<<<< HEAD
-        main.connectMaybeInteractively( shell, connectionConfig, true );
-=======
         main.connectMaybeInteractively(shell, connectionConfig, true, true);
->>>>>>> 4e94b2ee
 
         // then
         // should be connected
-        assertTrue( shell.isConnected() );
+        assertTrue(shell.isConnected());
         // should have prompted and set the username and password
-        assertEquals( "neo4j", connectionConfig.username() );
-        assertEquals( "neo", connectionConfig.password() );
+        assertEquals("neo4j", connectionConfig.username());
+        assertEquals("neo", connectionConfig.password());
 
         String out = baos.toString();
         assertEquals( String.format( "username: neo4j%npassword: ***%n" ), out );
     }
 
     @Test
-<<<<<<< HEAD
+    public void promptsSilentlyOnWrongAuthenticationIfOutputRedirected() throws Exception {
+        // when
+        assertEquals("", connectionConfig.username());
+        assertEquals("", connectionConfig.password());
+
+        main.connectMaybeInteractively(shell, connectionConfig, true, false);
+
+        // then
+        // should be connected
+        assertTrue(shell.isConnected());
+        // should have prompted silently and set the username and password
+        assertEquals("neo4j", connectionConfig.username());
+        assertEquals("neo", connectionConfig.password());
+
+        String out = baos.toString();
+        assertEquals( "", out );
+    }
+
+    @Test
     public void wrongPortWithBolt() throws Exception
     {
         // given
-        Main main = getMain( new ByteArrayOutputStream() );
-
         CliArgs cliArgs = new CliArgs();
         cliArgs.setScheme( "bolt://", "" );
         cliArgs.setPort( 1234 );
@@ -130,15 +113,13 @@
 
         exception.expect( ServiceUnavailableException.class );
         exception.expectMessage( "Unable to connect to localhost:1234, ensure the database is running and that there is a working network connection to it" );
-        main.connectMaybeInteractively( shell, connectionConfig, true );
+        main.connectMaybeInteractively( shell, connectionConfig, true, true );
     }
 
     @Test
     public void wrongPortWithNeo4j() throws Exception
     {
         // given
-        Main main = getMain( new ByteArrayOutputStream() );
-
         CliArgs cliArgs = new CliArgs();
         cliArgs.setScheme( "neo4j://", "" );
         cliArgs.setPort( 1234 );
@@ -149,18 +130,7 @@
 
         exception.expect( ServiceUnavailableException.class );
         exception.expectMessage( "Unable to connect to database, ensure the database is running and that there is a working network connection to it" );
-        main.connectMaybeInteractively( shell, connectionConfig, true );
-    }
-
-    private Main getMain( ByteArrayOutputStream baos )
-    {
-        // what the user inputs when prompted
-        String inputString = String.format( "neo4j%nneo%n" );
-        InputStream inputStream = new ByteArrayInputStream( inputString.getBytes() );
-
-        PrintStream ps = new PrintStream( baos );
-
-        return new Main( inputStream, ps );
+        main.connectMaybeInteractively( shell, connectionConfig, true, true );
     }
 
     private ShellAndConnection getShell( CliArgs cliArgs )
@@ -177,23 +147,5 @@
                 cliArgs.getDatabase() );
 
         return new ShellAndConnection( new CypherShell( logger, prettyConfig, true ), connectionConfig );
-=======
-    public void promptsSilentlyOnWrongAuthenticationIfOutputRedirected() throws Exception {
-        // when
-        assertEquals("", connectionConfig.username());
-        assertEquals("", connectionConfig.password());
-
-        main.connectMaybeInteractively(shell, connectionConfig, true, false);
-
-        // then
-        // should be connected
-        assertTrue(shell.isConnected());
-        // should have prompted silently and set the username and password
-        assertEquals("neo4j", connectionConfig.username());
-        assertEquals("neo", connectionConfig.password());
-
-        String out = baos.toString();
-        assertEquals( "", out );
->>>>>>> 4e94b2ee
     }
 }