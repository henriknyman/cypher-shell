--- conflicted
+++ resolved
@@ -89,15 +89,9 @@
         // should be connected
         assertTrue(shell.isConnected());
         // should have prompted and set the username and password
-        assertEquals( format( "username: neo4j%npassword: ***%n" ), baos.toString() );
+        assertEquals(format("username: neo4j%npassword: ***%n"), baos.toString());
         assertEquals("neo4j", connectionConfig.username());
         assertEquals("neo", connectionConfig.password());
-<<<<<<< HEAD
-=======
-
-        String out = baos.toString();
-        assertEquals(String.format( "username: neo4j%npassword: ***%n" ), out);
->>>>>>> 0903d495
     }
 
     @Test
