package org.neo4j.shell.commands;

import org.junit.Before;
import org.junit.Rule;
import org.junit.Test;
import org.junit.rules.ExpectedException;
<<<<<<< HEAD

import org.neo4j.driver.exceptions.AuthenticationException;
import org.neo4j.shell.ConnectionConfig;
=======
import org.neo4j.driver.v1.exceptions.AuthenticationException;
>>>>>>> f4c49541
import org.neo4j.shell.CypherShell;
import org.neo4j.shell.StringLinePrinter;
import org.neo4j.shell.cli.Format;
import org.neo4j.shell.exception.CommandException;
import org.neo4j.shell.prettyprint.PrettyConfig;

<<<<<<< HEAD
import static org.neo4j.driver.internal.messaging.request.MultiDatabaseUtil.ABSENT_DB_NAME;

public class CypherShellFailureIntegrationTest {
=======
public class CypherShellFailureIntegrationTest extends CypherShellIntegrationTest {
>>>>>>> f4c49541
    @Rule
    public final ExpectedException thrown = ExpectedException.none();

    private StringLinePrinter linePrinter = new StringLinePrinter();

    @Before
    public void setUp() {
        linePrinter.clear();
        shell = new CypherShell(linePrinter, new PrettyConfig(Format.VERBOSE, true, 1000), false);
    }

    @Test
    public void cypherWithNoPasswordShouldReturnValidError() throws CommandException {
        thrown.expect(AuthenticationException.class);
        thrown.expectMessage("The client is unauthorized due to authentication failure.");

<<<<<<< HEAD
        shell.connect(new ConnectionConfig("bolt://", "localhost", 7687, "neo4j", "", false, ABSENT_DB_NAME));
=======
        connect("");
>>>>>>> f4c49541
    }
}<|MERGE_RESOLUTION|>--- conflicted
+++ resolved
@@ -4,26 +4,17 @@
 import org.junit.Rule;
 import org.junit.Test;
 import org.junit.rules.ExpectedException;
-<<<<<<< HEAD
 
 import org.neo4j.driver.exceptions.AuthenticationException;
-import org.neo4j.shell.ConnectionConfig;
-=======
-import org.neo4j.driver.v1.exceptions.AuthenticationException;
->>>>>>> f4c49541
 import org.neo4j.shell.CypherShell;
 import org.neo4j.shell.StringLinePrinter;
 import org.neo4j.shell.cli.Format;
 import org.neo4j.shell.exception.CommandException;
 import org.neo4j.shell.prettyprint.PrettyConfig;
 
-<<<<<<< HEAD
 import static org.neo4j.driver.internal.messaging.request.MultiDatabaseUtil.ABSENT_DB_NAME;
 
-public class CypherShellFailureIntegrationTest {
-=======
 public class CypherShellFailureIntegrationTest extends CypherShellIntegrationTest {
->>>>>>> f4c49541
     @Rule
     public final ExpectedException thrown = ExpectedException.none();
 
@@ -40,10 +31,6 @@
         thrown.expect(AuthenticationException.class);
         thrown.expectMessage("The client is unauthorized due to authentication failure.");
 
-<<<<<<< HEAD
-        shell.connect(new ConnectionConfig("bolt://", "localhost", 7687, "neo4j", "", false, ABSENT_DB_NAME));
-=======
         connect("");
->>>>>>> f4c49541
     }
 }